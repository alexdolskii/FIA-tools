# FIA-tools

**FIA-tools** quantifies and measures the area of double-strand break (DSB) foci in multi-level 3D confocal images of cancer-associated fibroblasts. It used [ImageJ](https://github.com/imagej) to process images and count elements and pre-trained models from [StarDist](https://github.com/stardist/stardist) to recognize cell nuclei.
The program can be adapted to analyze any foci/specks detected by immunofluorescence (IF) staining, utilizing a nuclei mask for segmentation.

The project is developed as a part of the research **Pulsed low-dose-rate radiation reduces the tumor-promotion induced by conventional chemoradiation in pancreatic cancer-associated fibroblasts** in the  [Edna (Eti) Cukierman lab](https://www.foxchase.org/edna-cukierman). 

## Installation 
To download and install *git*, please visit [Git Download page](https://git-scm.com/downloads).

To download and install *conda* please visit [Miniforge github](https://github.com/conda-forge/miniforge)

To install the package, please follow these steps:

```bash
git clone https://github.com/alexdolskii/FIA-tools.git
cd FIA-tools
conda env create -f <linux_|mac_>environment.yaml
conda activate fia-tools
```

## Usage

The main input for all of the programs is `input_paths.json`. Therefore, it had to be modified previously. This file should contain a list of folders with `.nd2` images. The file can contain as many folders as needed.

Further, to implement analysis, run all of the programs one after another:

#### 1_select_channels.py

```bash
chmod +x code/1_select_channels.py
# Run command
code/1_select_channels.py -i input_paths.json
```
<<<<<<< HEAD
#### 2_analyze_nuclei.py
=======
#### 2_nuclei_mask_generation
>>>>>>> 44e5eec2

```bash
<<<<<<< HEAD
chmod +x code/2_analyze_nuclei.py
```

Run command
```bash
code/2_analyse_nuclei.py -i input_paths.json
```

#### 3_filter_imgs.py

Make the script executable.
=======
chmod +x code/2_nuclei_mask_generation.py
# Run command
code/2_nuclei_mask_generation.py -i input_paths.json
```

To customize the thresholds for nuclei please use other *particle_size* parameter
>>>>>>> 44e5eec2

```bash
code/2_nuclei_mask_generation.py -i input_paths.json -p 2000
```

#### 3_foci_mask_generation.py

```bash
chmod +x code/3_foci_mask_generation.py
# Run command
code/3_foci_mask_generation.py -i input_paths.json
```

<<<<<<< HEAD
To customize the thresholds for nuclei and foci, please use other arguments.
=======
To customize the thresholds for foci please use other *foci_threshold* parameter
>>>>>>> 44e5eec2

```bash
code/3_foci_mask_generation.py  -i input_paths.json -f 100
```

#### 4_foci_quantification.py

```bash
chmod +x code/4_foci_quantification.py
code/4_foci_quantification.py -i input_paths.json
```

To delve into more details of program usage, please visit [FIA_tools](FIA_tools.ipynb) notebook 

## References

This program utilizes the following tools:

1. **Fiji** 
    This project used Fiji for preprocessing into preprocess image stacks as contrast enhancement, filtering, and particle analysis.

    [Fiji](https://fiji.sc/) is an open-source distribution of ImageJ focusing on image analysis. 
    
    - Repository: [Fiji](https://github.com/fiji/fiji)  
    - License: [GPL License](https://imagej.net/licensing/)

2. **StarDist**
    In this project, the standard StarDist model was employed to generate high-quality nuclei masks from image data, significantly improving segmentation accuracy and reducing background noise issues commonly encountered in immunofluorescence (IF) image analysis.
    
    [StarDist](https://stardist.net/)

    - Repository: [StarDist](https://github.com/stardist/stardist)  
    - License: [BSD 3-Clause License](https://github.com/stardist/stardist/blob/main/LICENSE.txt)

## Contributors

- [Aleksandr Dolskii](aleksandr.dolskii@fccc.edu)

- [Ekaterina Shitik](mailto:shitik.ekaterina@gmail.com) 

Enjoy your use 💫<|MERGE_RESOLUTION|>--- conflicted
+++ resolved
@@ -32,51 +32,28 @@
 # Run command
 code/1_select_channels.py -i input_paths.json
 ```
-<<<<<<< HEAD
-#### 2_analyze_nuclei.py
-=======
 #### 2_nuclei_mask_generation
->>>>>>> 44e5eec2
 
 ```bash
-<<<<<<< HEAD
-chmod +x code/2_analyze_nuclei.py
-```
-
-Run command
-```bash
-code/2_analyse_nuclei.py -i input_paths.json
-```
-
-#### 3_filter_imgs.py
-
-Make the script executable.
-=======
 chmod +x code/2_nuclei_mask_generation.py
 # Run command
 code/2_nuclei_mask_generation.py -i input_paths.json
 ```
 
 To customize the thresholds for nuclei please use other *particle_size* parameter
->>>>>>> 44e5eec2
 
 ```bash
 code/2_nuclei_mask_generation.py -i input_paths.json -p 2000
 ```
 
+
 #### 3_foci_mask_generation.py
-
-```bash
 chmod +x code/3_foci_mask_generation.py
 # Run command
 code/3_foci_mask_generation.py -i input_paths.json
 ```
 
-<<<<<<< HEAD
-To customize the thresholds for nuclei and foci, please use other arguments.
-=======
 To customize the thresholds for foci please use other *foci_threshold* parameter
->>>>>>> 44e5eec2
 
 ```bash
 code/3_foci_mask_generation.py  -i input_paths.json -f 100
